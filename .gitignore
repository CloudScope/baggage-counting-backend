# Byte-compiled / optimized / DLL files
__pycache__/
*.py[cod]
*$py.class

# C extensions
*.so

# Distribution / packaging
.Python
build/
develop-eggs/
dist/
downloads/
eggs/
.eggs/
lib/
lib64/
parts/
sdist/
var/
wheels/
share/python-wheels/
*.egg-info/
.installed.cfg
*.egg
MANIFEST

# PyInstaller
#  Usually these files are written by a python script from a template
#  before PyInstaller builds the exe, so as to inject date/other infos into it.
*.manifest
*.spec

# Installer logs
pip-log.txt
pip-delete-this-directory.txt

# Unit test / coverage reports
htmlcov/
.tox/
.nox/
.coverage
.coverage.*
.cache
nosetests.xml
coverage.xml
*.cover
*.py,cover
.hypothesis/
.pytest_cache/
cover/

# Translations
*.mo
*.pot

# Django stuff:
*.log
local_settings.py
db.sqlite3
db.sqlite3-journal

# Flask stuff:
instance/
.webassets-cache

# Scrapy stuff:
.scrapy

# Sphinx documentation
docs/_build/

# PyBuilder
.pybuilder/
target/

# Jupyter Notebook
.ipynb_checkpoints

# IPython
profile_default/
ipython_config.py

# pyenv
#   For a library or package, you might want to ignore these files since the code is
#   intended to run in multiple environments; otherwise, check them in:
# .python-version

# pipenv
#   According to pypa/pipenv#598, it is recommended to include Pipfile.lock in version control.
#   However, in case of collaboration, if having platform-specific dependencies or dependencies
#   having no cross-platform support, pipenv may install dependencies that don't work, or not
#   install all needed dependencies.
#Pipfile.lock

# UV
#   Similar to Pipfile.lock, it is generally recommended to include uv.lock in version control.
#   This is especially recommended for binary packages to ensure reproducibility, and is more
#   commonly ignored for libraries.
#uv.lock

# poetry
#   Similar to Pipfile.lock, it is generally recommended to include poetry.lock in version control.
#   This is especially recommended for binary packages to ensure reproducibility, and is more
#   commonly ignored for libraries.
#   https://python-poetry.org/docs/basic-usage/#commit-your-poetrylock-file-to-version-control
#poetry.lock

# pdm
#   Similar to Pipfile.lock, it is generally recommended to include pdm.lock in version control.
#pdm.lock
#   pdm stores project-wide configurations in .pdm.toml, but it is recommended to not include it
#   in version control.
#   https://pdm.fming.dev/latest/usage/project/#working-with-version-control
.pdm.toml
.pdm-python
.pdm-build/

# PEP 582; used by e.g. github.com/David-OConnor/pyflow and github.com/pdm-project/pdm
__pypackages__/

# Celery stuff
celerybeat-schedule
celerybeat.pid

# SageMath parsed files
*.sage.py

# Environments
.env
.venv
env/
venv/
ENV/
env.bak/
venv.bak/

# Spyder project settings
.spyderproject
.spyproject

# Rope project settings
.ropeproject

# mkdocs documentation
/site

# mypy
.mypy_cache/
.dmypy.json
dmypy.json

# Pyre type checker
.pyre/

# pytype static type analyzer
.pytype/

# Cython debug symbols
cython_debug/

# PyCharm
#  JetBrains specific template is maintained in a separate JetBrains.gitignore that can
#  be found at https://github.com/github/gitignore/blob/main/Global/JetBrains.gitignore
#  and can be added to the global gitignore or merged into this file.  For a more nuclear
#  option (not recommended) you can uncomment the following to ignore the entire idea folder.
#.idea/

# Ruff stuff:
.ruff_cache/

# PyPI configuration file
.pypirc
<<<<<<< HEAD
=======

>>>>>>> 81814b4e
*.mov
*.png

models/*.pt<|MERGE_RESOLUTION|>--- conflicted
+++ resolved
@@ -172,10 +172,6 @@
 
 # PyPI configuration file
 .pypirc
-<<<<<<< HEAD
-=======
-
->>>>>>> 81814b4e
 *.mov
 *.png
 
